--- conflicted
+++ resolved
@@ -218,15 +218,11 @@
 
     def evaluate(self, x, args_):
         dimensions = args_['param_defs']
-
-<<<<<<< HEAD
-        cur_format = np.zeros((1, 1))
-        cur_format[0, 0] = x
-        ##TODO !!!! Only for testing!!!
-        mean, variance, _025pm, _975pm = args_['gp'].predict(cur_format)
-=======
-        mean, variance, _025pm, _975pm = args_['gp'].predict(x)
->>>>>>> 437fe3b4
+        x_value = x
+        if (dimensions == 1):
+            x_value = np.zeros((1, 1))
+            x_value[0, 0] = x
+        mean, variance, _025pm, _975pm = args_['gp'].predict(x_value)
 
         std_dev = variance**0.5
         #logging.debug("Evaluating GP mean %s, var %s, _025 %s, _975 %s", str(mean),
