from abc import ABCMeta, abstractmethod
import numpy as np
import scipy.optimize
import logging
from scipy.integrate import quad
from scipy.stats import multivariate_normal
import collections

class AcquisitionFunction(object):
    __metaclass__ = ABCMeta

    params = None

    def __init__(self, params=None):
        self.params = params

        if self.params is None:
            self.params = {}



    @abstractmethod
    def evaluate(self, x, args_):
        if args_ is None:
            raise ValueError("No arguments dict given!")

        pass

    @abstractmethod
    def compute_max(self, args_):
        if args_ is None:
            raise ValueError("No arguments dict given!")

        pass

class ExpectedImprovement(AcquisitionFunction):
    SUPPORTED_OPTIMIZATION_STRATEGIES = ["SLSQP", "L-BFGS-B", "TNC", "grid-simple-1d", "grid-scipy-brute"]

    optimization_strategy = "grid-scipy-brute"

    def __init__(self, params=None):
        super(ExpectedImprovement, self).__init__(params)

        if 'optimization_strategy' in self.params:
            if self.params['optimization_strategy'] in self.SUPPORTED_OPTIMIZATION_STRATEGIES:
                self.optimization_strategy = self.params['optimization_strategy']
            else:
                raise ValueError("You specified the non supported optimization"
                                 "strategy for Expected Improvement %s",
                                 self.params['optimization_strategy'])



    def compute_max(self, args_):
        #forward to the corresponding method based by optimization strategy
        if self.optimization_strategy == "grid-simple-1d":
            return self.compute_max_grid_search_1d(args_)

        elif self.optimization_strategy == "SLSQP" \
                or self.optimization_strategy == "L-BFGS-B" \
                or self.optimization_strategy == "TNC":
            return self.compute_max_scipy_optimize(args_)

        elif self.optimization_strategy == "grid-scipy-brute":
            return self.compute_max_scipy_grid_search(args_)

    def compute_max_scipy_grid_search(self, args_):
        """
        Grid search implementation falling back to scipy.optimize.brute.

        It relies on the following arguments in the classes' params hash:

            'num_grid_point_per_axsis': to say how coarse the grid will be.

        :return: the maximizing hyperparam vectorr of expected improvement as
                 ndarray.
        """
        dimensions = len(args_['param_defs'])

        #prepare for scipy optimize
        #TODO these bounds here seem to be ignored. At least for 1d,
        #scipy.optimize does a lot of extra handling for 1d, so we should try 2d.
        #consider replacing bounds by creating a slice object to manually
        #create the grid
        bounds = tuple([(0.0, 1.0) * dimensions])
        grid_points = 1000

        if 'num_grid_point_per_axsis' in self.params:
            grid_points = self.params['num_grid_point_per_axsis']

        logging.debug("Computing max with scipy optimize method %s for %s "
                      "dimensional problem using %s points per dimension"
                      " and bounds %s bounds type %s.", self.optimization_strategy,
                      str(dimensions), str(grid_points), str(bounds), str(type(bounds[0])))

        # make sure to use maximizing value from the result object
        maximum = scipy.optimize.brute(self.compute_negated_evaluate,
                                       bounds, Ns=grid_points,
                                       args=tuple([args_]))[0]

        #a bit hacky, but for 1d check if array, if not make one manually
        if dimensions == 1 and not isinstance(maximum, np.ndarray):
            logging.debug("Converting to array manually.")
            maximum = np.asarray([maximum])

        logging.debug("EI maximum found at %s, data type %s", str(maximum),
                      str(type(maximum)))

        return maximum

    def compute_max_grid_search_1d(self, args_):
        """
        Very simple 1 dimensional grid search implementation. Optimization
        relies on that input is 1d and in value range between 0 and 1.

        :param args_:
        :return:
        """
        dimensions = len(args_['param_defs'])

        logging.debug("Computing max with grid search method %s for %s "
                      "dimensional problem ", str(dimensions))

        cur = np.zeros((1, 1))
        maximum = np.zeros((1, 1))
        min_value = self.evaluate(maximum, args_)[0, 0]

        for i in range(1000):
           #walk in grid and check current objective value
           cur[0, 0] += 1./1000
           cur_obj = self.evaluate(cur, args_)

           if cur_obj[0, 0] > min_value:
               maximum[0, 0] = cur[0, 0]
               min_value = cur_obj
               print("new max at %s for obj alue %s", str(maximum), str(cur_obj))

        logging.debug("EI maximum found at %s", str(maximum))

        return maximum


    def compute_max_scipy_optimize(self, args_):
        dimensions = len(args_['param_defs'])

        logging.debug("Computing max with scipy optimize method %s for %s "
                      "dimensional problem ", self.optimization_strategy,
                      str(dimensions))

        #prepare for scipy optimize
        initial_guess = [0.5] * dimensions
        initial_guess = tuple(initial_guess)
        bounds = tuple([(0, 1) * dimensions])

        #logging.debug("Random guess %s length %s, bounds %s, length %s",
        #              str(initial_guess), str(len(initial_guess)), str(bounds),
        #              str(len(bounds)))


        # make sure to use maximizing value from the result object
        maximum = scipy.optimize.minimize(self.compute_negated_evaluate,
                                          initial_guess, args=tuple([args_]),
<<<<<<< HEAD
                                          bounds=bounds,
                                          method=self.optimization_strategy).x

        logging.debug("EI maximum found at %s", str(maximum))

        return maximum

=======
                                          bounds=bounds, method="SLSQP").x
        # cur = np.zeros((1, 1))
        # minimum = np.zeros((1, 1))
        # min_value = self.evaluate(minimum, args_)[0, 0]
        # for i in range(1000):
        #     cur[0, 0] += 1./1000
        #     if (self.evaluate(cur, args_))[0, 0] > min_value:
        #         #print("new max: %s, %s" %(str(self.evaluate(cur, args_)), str(cur)))
        #         minimum[0, 0] = cur[0, 0]
        #         min_value = self.evaluate(cur, args_)
        #         #print("new max: %s, %s" %(str(self.evaluate(minimum, args_)), str(minimum)))

        return minimum
>>>>>>> ca3ad799

    def compute_negated_evaluate(self, x, args_):
        value = self.evaluate(x, args_)
        value = -value

        return value



    def evaluate(self, x, args_):
        #TODO @Frederik: What is the cur_format here for???

        cur_format = np.zeros((1, 1))
        cur_format[0, 0] = x
        #TODO !!!! Only for testing!!!
        mean, variance, _025pm, _975pm = args_['gp'].predict(cur_format)

        #logging.debug("Evaluating GP mean %s, var %s, _025 %s, _975 %s", str(mean),
        #              str(variance), str(_025pm), str(_975pm))

        # do not standardize on our own, but use the mean, and covariance
        #we get from the gp
        #pdf = scipy.stats.multivariate_normal.pdf
        #cdf_calculate = quad(pdf, 0, x, (mean[0, :], variance))


        #return cdf_calculate[0] * max(0, mean - args_["cur_max"])
        #TODO scale is stand dev, variance is var. Need to scale.
        #return 1 - scipy.stats.norm(loc=mean, scale=variance).cdf(args_["cur_max"])# *max(0, mean - args_["cur_max"])

        Z = (mean - args_["cur_max"])/variance
        cdfZ = 1 - scipy.stats.norm(loc=mean, scale=variance).cdf(Z)# *max(0, mean - args_["cur_max"])
        pdfZ = 1 - scipy.stats.norm(loc=mean, scale=variance).pdf(Z)# *max(0, mean - args_["cur_max"])

        if variance != 0:
            return (mean - args_["cur_max"])*cdfZ + variance*pdfZ
        else:
            return 0



class ProbabilityOfImprovement(AcquisitionFunction):
    def evaluate(self, x, args_):
        # TODO arg check: gpy, x, bestY,

        mean, variance, _025pm, _975pm = args_['gp'].predict(x)

        logging.debug("Evaluating GP mean %s, var %s, _025 %s, _975 %s", str(mean),
                      str(variance), str(_025pm), str(_975pm))

        # do not standardize on our own, but use the mean, and covariance
        #we get from the gp
        #TODO only one dimensional - don't need multivariate
        pdf = scipy.stats.multivariate_normal.pdf
        cdf_calculate = quad(pdf, 0, x, (mean[0, :], variance))

        return cdf_calculate[0]

    def compute_max(self, args_):
        dimensions = len(args_['param_defs'])

        logging.debug("dimensions of param defs %s", str(dimensions))

        initial_guess = [0.5] * dimensions
        initial_guess = tuple(initial_guess)

        bounds = tuple([(0, 1) * dimensions])

        logging.debug("Random guess %s length %s, bounds %s, length %s",
                      str(initial_guess), str(len(initial_guess)), str(bounds),
                      str(len(bounds)))

        # use scipy.optimize.minimize,
        # make sure to use minimizing value from the result object
        minimum = scipy.optimize.minimize_scalar(self.compute_negated_evaluate,
                                          initial_guess, args=tuple([args_]),
                                          bounds=bounds, method="Anneal").x

        return minimum

    def compute_negated_evaluate(self, x, args_):
        value = self.evaluate(x, args_)
        value = -value

        return value<|MERGE_RESOLUTION|>--- conflicted
+++ resolved
@@ -6,6 +6,7 @@
 from scipy.stats import multivariate_normal
 import collections
 
+
 class AcquisitionFunction(object):
     __metaclass__ = ABCMeta
 
@@ -16,7 +17,6 @@
 
         if self.params is None:
             self.params = {}
-
 
 
     @abstractmethod
@@ -33,8 +33,10 @@
 
         pass
 
+
 class ExpectedImprovement(AcquisitionFunction):
-    SUPPORTED_OPTIMIZATION_STRATEGIES = ["SLSQP", "L-BFGS-B", "TNC", "grid-simple-1d", "grid-scipy-brute"]
+    SUPPORTED_OPTIMIZATION_STRATEGIES = ["SLSQP", "L-BFGS-B", "TNC",
+                                         "grid-simple-1d", "grid-scipy-brute"]
 
     optimization_strategy = "grid-scipy-brute"
 
@@ -42,13 +44,14 @@
         super(ExpectedImprovement, self).__init__(params)
 
         if 'optimization_strategy' in self.params:
-            if self.params['optimization_strategy'] in self.SUPPORTED_OPTIMIZATION_STRATEGIES:
-                self.optimization_strategy = self.params['optimization_strategy']
+            if self.params[
+                'optimization_strategy'] in self.SUPPORTED_OPTIMIZATION_STRATEGIES:
+                self.optimization_strategy = self.params[
+                    'optimization_strategy']
             else:
                 raise ValueError("You specified the non supported optimization"
                                  "strategy for Expected Improvement %s",
                                  self.params['optimization_strategy'])
-
 
 
     def compute_max(self, args_):
@@ -90,8 +93,10 @@
 
         logging.debug("Computing max with scipy optimize method %s for %s "
                       "dimensional problem using %s points per dimension"
-                      " and bounds %s bounds type %s.", self.optimization_strategy,
-                      str(dimensions), str(grid_points), str(bounds), str(type(bounds[0])))
+                      " and bounds %s bounds type %s.",
+                      self.optimization_strategy,
+                      str(dimensions), str(grid_points), str(bounds),
+                      str(type(bounds[0])))
 
         # make sure to use maximizing value from the result object
         maximum = scipy.optimize.brute(self.compute_negated_evaluate,
@@ -126,14 +131,13 @@
         min_value = self.evaluate(maximum, args_)[0, 0]
 
         for i in range(1000):
-           #walk in grid and check current objective value
-           cur[0, 0] += 1./1000
-           cur_obj = self.evaluate(cur, args_)
-
-           if cur_obj[0, 0] > min_value:
-               maximum[0, 0] = cur[0, 0]
-               min_value = cur_obj
-               print("new max at %s for obj alue %s", str(maximum), str(cur_obj))
+            #walk in grid and check current objective value
+            cur[0, 0] += 1. / 1000
+            cur_obj = self.evaluate(cur, args_)
+
+            if cur_obj[0, 0] > min_value:
+                maximum[0, 0] = cur[0, 0]
+                min_value = cur_obj
 
         logging.debug("EI maximum found at %s", str(maximum))
 
@@ -160,36 +164,18 @@
         # make sure to use maximizing value from the result object
         maximum = scipy.optimize.minimize(self.compute_negated_evaluate,
                                           initial_guess, args=tuple([args_]),
-<<<<<<< HEAD
                                           bounds=bounds,
                                           method=self.optimization_strategy).x
 
         logging.debug("EI maximum found at %s", str(maximum))
 
         return maximum
-
-=======
-                                          bounds=bounds, method="SLSQP").x
-        # cur = np.zeros((1, 1))
-        # minimum = np.zeros((1, 1))
-        # min_value = self.evaluate(minimum, args_)[0, 0]
-        # for i in range(1000):
-        #     cur[0, 0] += 1./1000
-        #     if (self.evaluate(cur, args_))[0, 0] > min_value:
-        #         #print("new max: %s, %s" %(str(self.evaluate(cur, args_)), str(cur)))
-        #         minimum[0, 0] = cur[0, 0]
-        #         min_value = self.evaluate(cur, args_)
-        #         #print("new max: %s, %s" %(str(self.evaluate(minimum, args_)), str(minimum)))
-
-        return minimum
->>>>>>> ca3ad799
 
     def compute_negated_evaluate(self, x, args_):
         value = self.evaluate(x, args_)
         value = -value
 
         return value
-
 
 
     def evaluate(self, x, args_):
@@ -213,15 +199,16 @@
         #TODO scale is stand dev, variance is var. Need to scale.
         #return 1 - scipy.stats.norm(loc=mean, scale=variance).cdf(args_["cur_max"])# *max(0, mean - args_["cur_max"])
 
-        Z = (mean - args_["cur_max"])/variance
-        cdfZ = 1 - scipy.stats.norm(loc=mean, scale=variance).cdf(Z)# *max(0, mean - args_["cur_max"])
-        pdfZ = 1 - scipy.stats.norm(loc=mean, scale=variance).pdf(Z)# *max(0, mean - args_["cur_max"])
+        Z = (mean - args_["cur_max"]) / variance
+        cdfZ = 1 - scipy.stats.norm(loc=mean, scale=variance).cdf(
+            Z)  # *max(0, mean - args_["cur_max"])
+        pdfZ = 1 - scipy.stats.norm(loc=mean, scale=variance).pdf(
+            Z)  # *max(0, mean - args_["cur_max"])
 
         if variance != 0:
-            return (mean - args_["cur_max"])*cdfZ + variance*pdfZ
+            return (mean - args_["cur_max"]) * cdfZ + variance * pdfZ
         else:
             return 0
-
 
 
 class ProbabilityOfImprovement(AcquisitionFunction):
@@ -230,7 +217,8 @@
 
         mean, variance, _025pm, _975pm = args_['gp'].predict(x)
 
-        logging.debug("Evaluating GP mean %s, var %s, _025 %s, _975 %s", str(mean),
+        logging.debug("Evaluating GP mean %s, var %s, _025 %s, _975 %s",
+                      str(mean),
                       str(variance), str(_025pm), str(_975pm))
 
         # do not standardize on our own, but use the mean, and covariance
@@ -258,8 +246,10 @@
         # use scipy.optimize.minimize,
         # make sure to use minimizing value from the result object
         minimum = scipy.optimize.minimize_scalar(self.compute_negated_evaluate,
-                                          initial_guess, args=tuple([args_]),
-                                          bounds=bounds, method="Anneal").x
+                                                 initial_guess,
+                                                 args=tuple([args_]),
+                                                 bounds=bounds,
+                                                 method="Anneal").x
 
         return minimum
 
