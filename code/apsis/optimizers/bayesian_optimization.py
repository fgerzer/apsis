__author__ = 'Frederik Diehl'

from apsis.optimizers.optimizer import Optimizer
from apsis.optimizers.random_search import RandomSearch
from apsis.models.parameter_definition import *
from apsis.utilities.randomization import check_random_state
from apsis.models.candidate import Candidate
from apsis.optimizers.bayesian.acquisition_functions import *
from apsis.utilities.acquisition_utils import check_acquisition
import GPy
import apsis.utilities.optimizer_utils


class BayesianOptimizer(Optimizer):
    """
    This is a bayesian optimizer class.

    It is a subclass of Optimizer, and internally uses GPy.
    Currently, it supports Numeric and PositionParamDefs, with support for
    NominalParamDef needing to be integrated.

    Attributes
    ----------
    SUPPORTED_PARAM_TYPES : list of ParamDefs
        The supported parameter types. Currently only numeric and position.
    kernel : GPy Kernel
        The Kernel to be used with the gp.
    acquisition_function : acquisition_function
        The acquisition function to use
    acquisition_hyperparams :
        The acquisition hyperparameters.
    random_state : scipy random_state or int.
        The scipy random state or object to initialize one. For reproduction.
    random_searcher : RandomSearch
        The random search instance used to generate the first
        initial_random_runs candidates.
    gp : GPy gaussian process
        The gaussian process used here.
    initial_random_runs : int
        The number of initial random runs before using the GP. Default is 10.
    num_gp_restarts : int
        GPy's optimization requires restarts to find a good solution. This
        parameter controls this. Default is 10.
    logger: logger
        The logger instance for this object.
    """
    SUPPORTED_PARAM_TYPES = [NumericParamDef, NominalParamDef]

    kernel = None
    kernel_params = None
    acquisition_function = None
    acquisition_hyperparams = None

    random_state = None
    random_searcher = None

    gp = None
    initial_random_runs = 10
    num_gp_restarts = 10

    name = "BayOpt"
    return_max = True

    def __init__(self, experiment, optimizer_params=None):
        """
        Initializes a bayesian optimizer.
        Parameters
        ----------
        experiment : Experiment
            The experiment for which to optimize.
        optimizer_arguments: dict of string keys
            Sets the possible arguments for this optimizer. Available are:
            "initial_random_runs" : int, optional
                The number of initial random runs before using the GP. Default
                is 10.
            "random_state" : scipy random state, optional
                The scipy random state or object to initialize one. Default is
                None.
            "acquisition_hyperparameters" : dict, optional
                dictionary of acquisition-function hyperparameters
            "num_gp_restarts" : int
                GPy's optimization requires restarts to find a good solution.
                This parameter controls this. Default is 10.
            "acquisition" : AcquisitionFunction
                The acquisition function to use. Default is
                ExpectedImprovement.
            "num_precomputed" : int
                The number of points that should be kept precomputed for faster
                multiple workers.
        """
        self._logger = get_logger(self)
        self._logger.debug("Initializing bayesian optimizer. Experiment is %s,"
                           " optimizer_params %s", experiment,
                           optimizer_params)
        if optimizer_params is None:
            optimizer_params = {}

        self.random_state = optimizer_params.get("random_state", None)
        self.initial_random_runs = optimizer_params.get(
            'initial_random_runs', self.initial_random_runs)
        self.random_state = check_random_state(
            optimizer_params.get('random_state', None))
        self.acquisition_hyperparams = optimizer_params.get(
            'acquisition_hyperparams', None)
        self.num_gp_restarts = optimizer_params.get(
            'num_gp_restarts', self.num_gp_restarts)

        self._logger.debug("Initialized relevant parameters. "
                           "initial_random_runs is %s, random_state is %s, "
                           "acquisition_hyperparams %s, num_gp_restarts %s",
                           self.initial_random_runs, self.random_state,
                           self.acquisition_hyperparams, self.num_gp_restarts)

        if not isinstance(optimizer_params.get('acquisition'),
                          AcquisitionFunction):
            self.acquisition_function = optimizer_params.get("acquisition",
                                                 ExpectedImprovement)
            self.acquisition_function = check_acquisition(
                acquisition=self.acquisition_function,
                acquisition_params=self.acquisition_hyperparams)
            self._logger.debug("acquisition is no AcquisitionFunction. Set "
                               "it to %s", self.acquisition_function)
        else:
            self.acquisition_function = optimizer_params.get("acquisition")
            self._logger.debug("Loaded acquisition function from "
                               "optimizer_params. Is %s",
                               self.acquisition_function)
        self.kernel_params = optimizer_params.get("kernel_params", {})
        self.kernel = optimizer_params.get("kernel", "matern52")

        self._logger.debug("Kernel details: Kernel is %s, kernel_params %s",
                           self.kernel, self.kernel_params)

        self.random_searcher = RandomSearch(experiment, optimizer_params)
        self._logger.debug("Initialized required RandomSearcher; is %s",
                           self.random_searcher)
        Optimizer.__init__(self, experiment, optimizer_params)
        self._logger.debug("Finished initializing bayOpt.")

    def get_next_candidates(self, num_candidates=1):
        self._logger.debug("Returning next %s candidates", num_candidates)
        if len(self._experiment.candidates_finished) < self.initial_random_runs:
            # we do a random search.
            random_candidates = self.random_searcher.get_next_candidates(
                num_candidates)
            self._logger.debug("Still in the random run phase. Returning %s",
                               random_candidates)
            return random_candidates
        candidates = []
        if self.gp is None:
            self._logger.debug("No gp available. Updating with %s",
                               self._experiment)
            self.update(self._experiment)

        new_candidate_points = self.acquisition_function.compute_proposals(
            self.gp, self._experiment, number_proposals=num_candidates,
            return_max=self.return_max
        )
        self._logger.debug("Generated new candidate points. Are %s",
                           new_candidate_points)
        self.return_max = False

        for point_and_value in new_candidate_points:
            # get the the candidate point which is the first entry in the tuple.
            point_candidate = Candidate(self._experiment.warp_pt_out(
                point_and_value[0]))
            candidates.append(point_candidate)
        self._logger.debug("Candidates extracted. Returning %s", candidates)
        return candidates

    def update(self, experiment):
        self._logger.debug("Updating bayOpt with %s", experiment)
        self._experiment = experiment
        if (len(self._experiment.candidates_finished) <
                self.initial_random_runs):
            self._logger.debug("Less than initial_random_runs. No refit "
                               "necessary.")
            return

        self.return_max = True

<<<<<<< HEAD
        candidate_matrix, results_vector = apsis.utilities.optimizer_utils.create_cand_matrix_vector(experiment,
                                                                     self.treat_failed)
=======
        parameter_warped_size = 0
        for p in experiment.parameter_definitions.values():
            parameter_warped_size += p.warped_size()
        self._logger.debug("Computed warped size as %s", parameter_warped_size)
>>>>>>> 05845071

        self.kernel = self._check_kernel(self.kernel, candidate_matrix.shape[1],
                                         kernel_params=self.kernel_params)
        self._logger.debug("Checked kernel. Kernel is %s", self.kernel)

<<<<<<< HEAD
        self._logger.debug("Refitting gp with cand %s and results %s"
=======
        for i, c in enumerate(self._experiment.candidates_finished):
            warped_in = self._experiment.warp_pt_in(c.params)
            param_values = []
            for pn in param_names:
                param_values.extend(warped_in[pn])
            candidate_matrix[i, :] = param_values
            results_vector[i] = c.result

        self._logger.log(5, "Refitting gp with cand %s and results %s"
>>>>>>> 05845071
                          %(candidate_matrix, results_vector))
        self.gp = GPy.models.GPRegression(candidate_matrix, results_vector,
                                          self.kernel)
        self.gp.constrain_positive("*")
        self.gp.constrain_bounded(0.1, 1, warning=False)
        self._logger.debug("Starting gp optimize.")
        self.gp.optimize_restarts(num_restarts=self.num_gp_restarts,
                                  verbose=False)
        self._logger.debug("gp optimize finished.")

    def _check_kernel(self, kernel, dimension, kernel_params):
        """
        Checks and initializes a kernel.

        Parameters
        ----------
        kernel : kernel or string representation
            The kernel to use. If a kernel, is returned like that. If not, a
            new kernel is initialized with the respective parameters.
        dimension : int
            The dimensions of the new kernel.
        kernel_params : dict
            The dictionary of kernel parameters. Currently supported:
            "ARD" : bool, optional
                Whether to use ARD. Default is True.

        Returns
        -------
        kernel : GPy.kern
            A GPy kernel.
        """
        self._logger.debug("Checking kernel. Kernel is %s, dimension %s, "
                           "kernel_params %s", kernel, dimension,
                           kernel_params)
        if (isinstance(kernel, GPy.kern.Kern)):
            self._logger.debug("Already instance. No changes.")
            return kernel

        translation_dict = {
            "matern52": GPy.kern.Matern52,
            "rbf": GPy.kern.RBF
        }

        if isinstance(kernel, unicode):
            kernel = str(kernel)

        if isinstance(kernel, str) and kernel in translation_dict:
            self._logger.debug("Is string and can be translated. Kernel is %s",
                               kernel)
            if kernel_params.get('ARD', None) is None:
                self._logger.debug("ARD unknown, setting to True.")
                kernel_params['ARD'] = True

            constructed_kernel = translation_dict[kernel](dimension,
                                                          **kernel_params)
            self._logger.debug("Constructed kernel. Is %s", constructed_kernel)
            return constructed_kernel

        raise ValueError("%s is not a kernel or string representing one!"
                         %kernel)<|MERGE_RESOLUTION|>--- conflicted
+++ resolved
@@ -8,7 +8,7 @@
 from apsis.optimizers.bayesian.acquisition_functions import *
 from apsis.utilities.acquisition_utils import check_acquisition
 import GPy
-import apsis.utilities.optimizer_utils
+import apsis.utilities.acquisition_utils as acq_utils
 
 
 class BayesianOptimizer(Optimizer):
@@ -179,33 +179,14 @@
 
         self.return_max = True
 
-<<<<<<< HEAD
-        candidate_matrix, results_vector = apsis.utilities.optimizer_utils.create_cand_matrix_vector(experiment,
-                                                                     self.treat_failed)
-=======
-        parameter_warped_size = 0
-        for p in experiment.parameter_definitions.values():
-            parameter_warped_size += p.warped_size()
-        self._logger.debug("Computed warped size as %s", parameter_warped_size)
->>>>>>> 05845071
+        candidate_matrix, results_vector = acq_utils.create_cand_matrix_vector(
+            experiment, self.treat_failed)
 
         self.kernel = self._check_kernel(self.kernel, candidate_matrix.shape[1],
                                          kernel_params=self.kernel_params)
         self._logger.debug("Checked kernel. Kernel is %s", self.kernel)
 
-<<<<<<< HEAD
-        self._logger.debug("Refitting gp with cand %s and results %s"
-=======
-        for i, c in enumerate(self._experiment.candidates_finished):
-            warped_in = self._experiment.warp_pt_in(c.params)
-            param_values = []
-            for pn in param_names:
-                param_values.extend(warped_in[pn])
-            candidate_matrix[i, :] = param_values
-            results_vector[i] = c.result
-
         self._logger.log(5, "Refitting gp with cand %s and results %s"
->>>>>>> 05845071
                           %(candidate_matrix, results_vector))
         self.gp = GPy.models.GPRegression(candidate_matrix, results_vector,
                                           self.kernel)
