__author__ = 'Frederik Diehl'

from apsis.optimizers.optimizer import Optimizer
from apsis.models.parameter_definition import *
from apsis.utilities.randomization import check_random_state
from apsis.models.candidate import Candidate
<<<<<<< HEAD
import time
=======
from apsis.utilities.logging_utils import get_logger
>>>>>>> 21f18526

class RandomSearch(Optimizer):
    SUPPORTED_PARAM_TYPES = [NominalParamDef, NumericParamDef]

    random_state = None
    logger = None

    _experiment = None

<<<<<<< HEAD
    def __init__(self, experiment, optimizer_params=None):
        if optimizer_params is None:
            optimizer_params = {}
        self.random_state = optimizer_params.get("random_state", None)
        Optimizer.__init__(self, experiment, optimizer_params)

    def get_next_candidates(self, num_candidates=1):
=======
        Parameters
        ----------
        optimizer_arguments : dict or None, optional
            A dictionary of parameters for the optimizer. The following keys
            are used:
            "random_state" : random_state, None or int, optional
                A numpy random_state (after which it is modelled). Can be used
                for repeatability.
        """
        if optimizer_arguments is None:
            optimizer_arguments = {}
        self.random_state = optimizer_arguments.get("random_state", None)
        self.logger = get_logger(self)

    def get_next_candidates(self, experiment, num_candidates=1):
        if not self._is_experiment_supported(experiment):
            self.logger.error("Experiment not supported. Supported parameter"
                              " types are: " + str(self.SUPPORTED_PARAM_TYPES))
            raise ValueError("Experiment not supported. Supported parameter"
                              " types are: " + str(self.SUPPORTED_PARAM_TYPES))
>>>>>>> 21f18526
        list = []
        for i in range(num_candidates):
            list.append(self._gen_one_candidate())
        return list

    def _gen_one_candidate(self):
        self.random_state = check_random_state(self.random_state)
        value_dict = {}
        for key, param_def in self._experiment.parameter_definitions.iteritems():
            value_dict[key] = self._gen_param_val(param_def)
        return Candidate(value_dict)

    def _gen_param_val(self, param_def):
        """
        Returns a random parameter value for param_def.

        Parameters
        ----------
        param_def : ParamDef
            The parameter definition from which to choose one at random. The
            following may happen:
            NumericParamDef: warps_out a uniform 0-1 chosen value.
            NominalParamDef: chooses one of the values at random.

        Returns
        -------
        param_val:
            The generated parameter value.
        """
        if isinstance(param_def, NumericParamDef):
            return param_def.warp_out(self.random_state.uniform(0, 1))
        elif isinstance(param_def, NominalParamDef):
            return self.random_state.choice(param_def.values)<|MERGE_RESOLUTION|>--- conflicted
+++ resolved
@@ -4,11 +4,9 @@
 from apsis.models.parameter_definition import *
 from apsis.utilities.randomization import check_random_state
 from apsis.models.candidate import Candidate
-<<<<<<< HEAD
 import time
-=======
 from apsis.utilities.logging_utils import get_logger
->>>>>>> 21f18526
+
 
 class RandomSearch(Optimizer):
     SUPPORTED_PARAM_TYPES = [NominalParamDef, NumericParamDef]
@@ -18,7 +16,6 @@
 
     _experiment = None
 
-<<<<<<< HEAD
     def __init__(self, experiment, optimizer_params=None):
         if optimizer_params is None:
             optimizer_params = {}
@@ -26,32 +23,10 @@
         Optimizer.__init__(self, experiment, optimizer_params)
 
     def get_next_candidates(self, num_candidates=1):
-=======
-        Parameters
-        ----------
-        optimizer_arguments : dict or None, optional
-            A dictionary of parameters for the optimizer. The following keys
-            are used:
-            "random_state" : random_state, None or int, optional
-                A numpy random_state (after which it is modelled). Can be used
-                for repeatability.
-        """
-        if optimizer_arguments is None:
-            optimizer_arguments = {}
-        self.random_state = optimizer_arguments.get("random_state", None)
-        self.logger = get_logger(self)
-
-    def get_next_candidates(self, experiment, num_candidates=1):
-        if not self._is_experiment_supported(experiment):
-            self.logger.error("Experiment not supported. Supported parameter"
-                              " types are: " + str(self.SUPPORTED_PARAM_TYPES))
-            raise ValueError("Experiment not supported. Supported parameter"
-                              " types are: " + str(self.SUPPORTED_PARAM_TYPES))
->>>>>>> 21f18526
-        list = []
+        candidate_list = []
         for i in range(num_candidates):
-            list.append(self._gen_one_candidate())
-        return list
+            candidate_list.append(self._gen_one_candidate())
+        return candidate_list
 
     def _gen_one_candidate(self):
         self.random_state = check_random_state(self.random_state)
