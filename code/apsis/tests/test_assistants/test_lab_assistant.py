--- conflicted
+++ resolved
@@ -136,12 +136,8 @@
         """
         Just a short test on whether validation lab assistant does not crash.
         """
-<<<<<<< HEAD
+        optimizer = "RandomSearch"
 
-        optimizer = "RandomSearch"
-=======
-        optimizer = "BayOpt"
->>>>>>> 7f700f34
         name = "test_init_experiment"
         self.param_defs = {
             "x": MinMaxNumericParamDef(0, 1),
@@ -171,6 +167,5 @@
         LAss.plot_validation([exp_id_one], show_plot=False)
         LAss.exp_assistants[exp_id_one][0]._experiment.minimization_problem = False
         LAss.plot_result_per_step(exp_id_one, show_plot=False)
-        plt.show()
 
         LAss.set_exit()