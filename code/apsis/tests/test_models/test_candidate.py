--- conflicted
+++ resolved
@@ -64,22 +64,6 @@
         cand1.cost = 2
         str(cand1)
 
-    def test_to_csv_entry(self):
-        """
-        Tests the correctness of the csv entry generation
-        """
-        params = {
-            "x": 1,
-            "name": "B"
-        }
-        cand1 = Candidate(params)
-        entry = cand1.to_csv_entry()
-<<<<<<< HEAD
-        assert_equal(entry, "%s,B,1,None,None,False" %cand1.id)
-=======
-        assert_equal(entry, "%s,B,1,None,None" %cand1.cand_id)
->>>>>>> 05845071
-
     def test_dict(self):
         """
         Tests the to-dict and from-dict methods.
@@ -94,12 +78,8 @@
              "result": None,
              "cost": None,
              "worker_information": None,
-<<<<<<< HEAD
              "failed": False,
-             "id": cand1.id}
-=======
              "cand_id": cand1.cand_id}
->>>>>>> 05845071
         assert_dict_equal(entry, d)
 
         cand2 = from_dict(entry)
