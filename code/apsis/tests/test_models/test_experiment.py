--- conflicted
+++ resolved
@@ -104,17 +104,6 @@
         cand_out = self.exp.warp_pt_out(self.exp.warp_pt_in(cand.params))
         assert_dict_equal(cand.params, cand_out)
 
-    def test_csv(self):
-        cand = Candidate({"x": 1, "name": "A"})
-        self.exp.add_finished(cand)
-        string, steps_incl = self.exp.to_csv_results()
-        assert_equal(steps_incl, 1)
-<<<<<<< HEAD
-        assert_equal(string, "step,id,name,x,cost,result,failed,best_result\n1,%s,A,1,None,None,False,None\n"%cand.id)
-=======
-        assert_equal(string, "step,cand_id,name,x,cost,result,best_result\n1,%s,A,1,None,None,None\n"%cand.cand_id)
->>>>>>> 05845071
-
     def test_to_dict(self):
         cand = Candidate({"x": 1, "name": "A"})
         self.exp.add_finished(cand)
